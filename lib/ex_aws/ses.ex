defmodule ExAws.SES do
  import ExAws.Utils, only: [camelize_key: 1, camelize_keys: 1]

  @moduledoc """
  Operations on AWS SES

  http://docs.aws.amazon.com/ses/latest/APIReference/Welcome.html
  """

  @notification_types [:bounce, :complaint, :delivery]

  @doc "Verifies an email address"
  @spec verify_email_identity(email :: binary) :: ExAws.Operation.Query.t()
  def verify_email_identity(email) do
    request(:verify_email_identity, %{"EmailAddress" => email})
  end

  @type list_identities_opt ::
          {:max_items, pos_integer}
          | {:next_token, String.t()}
          | {:identity_type, String.t()}

  @doc "List identities associated with the AWS account"
  @spec list_identities(opts :: [] | [list_identities_opt]) :: ExAws.Operation.Query.t()
  def list_identities(opts \\ []) do
    params = build_opts(opts, [:max_items, :next_token, :identity_type])
    request(:list_identities, params)
  end

  @doc "Fetch identities verification status and token (for domains)"
  @spec get_identity_verification_attributes([binary]) :: ExAws.Operation.Query.t()
  def get_identity_verification_attributes(identities) when is_list(identities) do
    params = format_member_attribute({:identities, identities})
    request(:get_identity_verification_attributes, params)
  end

  @type list_configuration_sets_opt ::
          {:max_items, pos_integer}
          | {:next_token, String.t()}

  @doc "Fetch configuration sets associated with AWS account"
  @spec list_configuration_sets() :: ExAws.Operation.Query.t()
  @spec list_configuration_sets(opts :: [] | [list_configuration_sets_opt]) :: ExAws.Operation.Query.t()
  def list_configuration_sets(opts \\ []) do
    params = build_opts(opts, [:max_items, :next_token])
    request(:list_configuration_sets, params)
  end

  ## Templates
  ######################

  @doc """
  Create an email template.
  """
  @type create_template_opt :: {:configuration_set_name, String.t()}
  @spec create_template(binary, binary, binary, binary, opts :: [create_template_opt]) :: ExAws.Operation.Query.t()
  def create_template(template_name, subject, html, text, opts \\ []) do
    template = %{
      "TemplateName" => template_name,
      "SubjectPart" => subject
    }
    |> put_if_not_nil("HtmlPart", html)
    |> put_if_not_nil("TextPart", text)
    |> flatten_attrs("Template")

    params =
      opts
      |> build_opts([:configuration_set_name])
      |> Map.merge(template)

    request(:create_template, params)
  end

  @doc """
  Delete an email template.
  """
  @spec delete_template(binary) :: ExAws.Operation.Query.t()
  def delete_template(template_name) do
    params = %{
      "TemplateName" => template_name
    }

    request(:delete_template, params)
  end

  ## Emails
  ######################

  @type email_address :: binary

  @type message :: %{
          body: %{html: %{data: binary, charset: binary}, text: %{data: binary, charset: binary}},
          subject: %{data: binary, charset: binary}
        }
  @type destination :: %{to: [email_address], cc: [email_address], bcc: [email_address]}

  @type bulk_destination :: [%{destination: destination, replacement_template_data: binary}]

  @type send_email_opt ::
          {:configuration_set_name, String.t()}
          | {:reply_to, [email_address]}
          | {:return_path, String.t()}
          | {:return_path_arn, String.t()}
          | {:source, String.t()}
          | {:source_arn, String.t()}
          | {:tags, %{(String.t() | atom) => String.t()}}

  @doc "Composes an email message"
  @spec send_email(dst :: destination, msg :: message, src :: binary) :: ExAws.Operation.Query.t()
  @spec send_email(dst :: destination, msg :: message, src :: binary, opts :: [send_email_opt]) ::
          ExAws.Operation.Query.t()
  def send_email(dst, msg, src, opts \\ []) do
    params =
      opts
      |> build_opts([:configuration_set_name, :return_path, :return_path_arn, :source_arn, :bcc])
      |> Map.merge(format_member_attribute(:reply_to_addresses, opts[:reply_to]))
      |> Map.merge(flatten_attrs(msg, "message"))
      |> Map.merge(format_tags(opts[:tags]))
      |> Map.merge(format_dst(dst))
      |> Map.put_new("Source", src)

    request(:send_email, params)
  end

  @doc """
  Send a raw Email.
  """
  @type send_raw_email_opt ::
          {:configuration_set_name, String.t()}
          | {:from_arn, String.t()}
          | {:return_path_arn, String.t()}
          | {:source, String.t()}
          | {:source_arn, String.t()}
          | {:tags, %{(String.t() | atom) => String.t()}}

  @spec send_raw_email(binary, opts :: [send_raw_email_opt]) :: ExAws.Operation.Query.t()
  def send_raw_email(raw_msg, opts \\ []) do
    params =
      opts
      |> camelize_keys
      |> Map.merge(format_tags(opts[:tags]))
      |> Map.put("RawMessage.Data", Base.encode64(raw_msg))

    request(:send_raw_email, params)
  end

  @doc """
  Send a templated Email.
  """
  @type send_templated_email_opt ::
          {:configuration_set_name, String.t()}
          | {:return_path, String.t()}
          | {:return_path_arn, String.t()}
          | {:source, String.t()}
          | {:source_arn, String.t()}
          | {:tags, %{(String.t() | atom) => String.t()}}

  @spec send_templated_email(
          dst :: destination,
          src :: binary,
          template :: binary,
          template_data :: binary,
          opts :: [send_templated_email_opt]
        ) :: ExAws.Operation.Query.t()
  def send_templated_email(dst, src, template, template_data, opts \\ []) do
    params =
      opts
      |> build_opts([:configuration_set_name, :return_path, :return_path_arn, :source_arn, :bcc])
      |> Map.merge(format_member_attribute(:reply_to_addresses, opts[:reply_to]))
      |> Map.merge(format_tags(opts[:tags]))
      |> Map.merge(format_dst(dst))
      |> Map.put("Source", src)
      |> Map.put("Template", template)
      |> Map.put("TemplateData", format_template_data(template_data))

    request(:send_templated_email, params)
  end

  @doc """
<<<<<<< HEAD
  Adds an email address to the list of identities for your Amazon SES account in the current AWS Region and attempts to verify it.
  As a result of executing this operation, a customized verification email is sent to the specified address.
  """
  @type send_custom_verification_email_opt :: {:configuration_set_name, String.t()}
  @spec send_custom_verification_email(email_address :: email_address, template_name :: binary, opts :: [send_custom_verification_email_opt] | []) :: ExAws.Operation.Query.t()
  def send_custom_verification_email(email_address, template_name, opts \\ []) do
    params =
      opts
      |> build_opts([:configuration_set_name])
      |> Map.put_new("EmailAddress", email_address)
      |> Map.put_new("TemplateName", template_name)
    request(:send_custom_verification_email, params)
=======
  Send a templated email to multiple destinations.
  """
  @type send_bulk_templated_email_opt ::
          {:configuration_set_name, String.t()}
          | {:return_path, String.t()}
          | {:return_path_arn, String.t()}
          | {:source_arn, String.t()}
          | {:default_template_data, String.t()}
          | {:tags, %{(String.t() | atom) => String.t()}}

  @spec send_bulk_templated_email(
          template :: binary,
          source :: binary,
          destinations :: bulk_destination,
          opts :: [send_bulk_templated_email_opt]
        ) :: ExAws.Operation.Query.t()
  def send_bulk_templated_email(template, source, destinations, opts \\ []) do
    params =
      opts
      |> build_opts([:configuration_set_name, :return_path, :return_path_arn, :source_arn, :default_template_data])
      |> Map.merge(format_tags(opts[:tags]))
      |> Map.merge(format_bulk_destinations(destinations))
      |> Map.put("DefaultTemplateData", format_template_data(opts[:default_template_data]) )
      |> Map.put("Source", source)
      |> Map.put("Template", template)

    request(:send_bulk_templated_email, params)
>>>>>>> bf25cbfa
  end

  @doc "Deletes the specified identity (an email address or a domain) from the list of verified identities."
  @spec delete_identity(binary) :: ExAws.Operation.Query.t()
  def delete_identity(identity) do
    request(:delete_identity, %{"Identity" => identity})
  end

  @type set_identity_notification_topic_opt :: {:sns_topic, binary}
  @type notification_type :: :bounce | :complaint | :delivery

  @doc """
  Sets the Amazon Simple Notification Service (Amazon SNS) topic to which Amazon SES will publish  delivery
  notifications for emails sent with given identity.
  Absent `sns_topic` options cleans SnsTopic and disables publishing.

  Notification type can be on of the :bounce, :complaint or :delivery.
  Requests are throttled to one per second.
  """
  @spec set_identity_notification_topic(binary, notification_type, set_identity_notification_topic_opt | []) ::
          ExAws.Operation.Query.t()
  def set_identity_notification_topic(identity, type, opts \\ []) when type in @notification_types do
    notification_type = Atom.to_string(type) |> String.capitalize()

    params =
      opts
      |> build_opts([:sns_topic])
      |> Map.merge(%{"Identity" => identity, "NotificationType" => notification_type})

    request(:set_identity_notification_topic, params)
  end

  @doc "Enables or disables whether Amazon SES forwards notifications as email"
  @spec set_identity_feedback_forwarding_enabled(boolean, binary) :: ExAws.Operation.Query.t()
  def set_identity_feedback_forwarding_enabled(enabled, identity) do
    request(:set_identity_feedback_forwarding_enabled, %{"ForwardingEnabled" => enabled, "Identity" => identity})
  end

  @doc "Build message object"
  @spec build_message(binary, binary, binary, binary) :: message
  def build_message(html, txt, subject, charset \\ "UTF-8") do
    %{
      body: %{
        html: %{data: html, charset: charset},
        text: %{data: txt, charset: charset}
      },
      subject: %{data: subject, charset: charset}
    }
  end

  @doc "Set whether SNS notifications should include original email headers or not"
  @spec set_identity_headers_in_notifications_enabled(binary, notification_type, boolean) :: ExAws.Operation.Query.t()
  def set_identity_headers_in_notifications_enabled(identity, type, enabled) do
    notification_type = Atom.to_string(type) |> String.capitalize()

    request(
      :set_identity_headers_in_notifications_enabled,
      %{"Identity" => identity, "NotificationType" => notification_type, "Enabled" => enabled}
    )
  end

  defp format_dst(dst, root \\ "destination") do
    dst = Enum.reduce([:to, :bcc, :cc], %{}, fn key, acc ->
      case Map.fetch(dst, key) do
        {:ok, val} -> Map.put(acc, :"#{key}_addresses", val)
        _ -> acc
      end
    end)

    dst
    |> Map.to_list()
    |> format_member_attributes([:bcc_addresses, :cc_addresses, :to_addresses])
    |> flatten_attrs(root)
  end

  defp format_template_data(nil), do: "{}"

  defp format_template_data(template_data), do: Poison.encode!(template_data)

  defp format_bulk_destinations(destinations) do
    destinations
    |> Enum.with_index(1)
    |> Enum.flat_map(fn
      {%{destination: destination} = destination_member, index} ->
        root = "Destinations.member.#{index}"

        destination
        |> format_dst("#{root}.Destination")
        |> add_replacement_template_data(destination_member, root)
        |> Map.to_list()
    end)
    |> Map.new()
  end

  defp add_replacement_template_data(destination, %{replacement_template_data: replacement_template_data}, root) do
    destination
    |> Map.put("#{root}.ReplacementTemplateData", format_template_data(replacement_template_data))
  end

  defp add_replacement_template_data(destination, _, _), do: destination

  defp format_tags(nil), do: %{}

  defp format_tags(tags) do
    tags
    |> Enum.with_index(1)
    |> Enum.reduce(%{}, fn {tag, index}, acc ->
      key = camelize_key("tags.member.#{index}")
      Map.merge(acc, flatten_attrs(tag, key))
    end)
  end

  ## Request
  ######################

  defp request(action, params) do
    action_string = action |> Atom.to_string() |> Macro.camelize()

    %ExAws.Operation.Query{
      path: "/",
      params: params |> Map.put("Action", action_string),
      service: :ses,
      action: action,
      parser: &ExAws.SES.Parsers.parse/2
    }
  end

  defp build_opts(opts, permitted) do
    opts
    |> Map.new()
    |> Map.take(permitted)
    |> camelize_keys
  end

  defp format_member_attributes(opts, members) do
    opts
    |> Map.new()
    |> Map.take(members)
    |> Enum.reduce(Map.new(opts), fn entry, acc -> Map.merge(acc, format_member_attribute(entry)) end)
    |> Map.drop(members)
  end

  defp format_member_attribute(key, collection), do: format_member_attribute({key, collection})

  defp format_member_attribute({_, nil}), do: %{}

  defp format_member_attribute({key, collection}) do
    collection
    |> Enum.with_index(1)
    |> Map.new(fn {item, index} ->
      {"#{camelize_key(key)}.member.#{index}", item}
    end)
  end

  defp flatten_attrs(attrs, root) do
    do_flatten_attrs({attrs, camelize_key(root)})
    |> List.flatten()
    |> Map.new()
  end

  defp do_flatten_attrs({attrs, root}) when is_map(attrs) do
    Enum.map(attrs, fn {k, v} ->
      do_flatten_attrs({v, root <> "." <> camelize_key(k)})
    end)
  end

  defp do_flatten_attrs({val, path}) do
    {camelize_key(path), val}
  end

  defp put_if_not_nil(map, _, nil), do: map
  defp put_if_not_nil(map, key, value), do: map |> Map.put(key, value)
end<|MERGE_RESOLUTION|>--- conflicted
+++ resolved
@@ -177,7 +177,7 @@
   end
 
   @doc """
-<<<<<<< HEAD
+
   Adds an email address to the list of identities for your Amazon SES account in the current AWS Region and attempts to verify it.
   As a result of executing this operation, a customized verification email is sent to the specified address.
   """
@@ -190,7 +190,7 @@
       |> Map.put_new("EmailAddress", email_address)
       |> Map.put_new("TemplateName", template_name)
     request(:send_custom_verification_email, params)
-=======
+    
   Send a templated email to multiple destinations.
   """
   @type send_bulk_templated_email_opt ::
@@ -218,7 +218,7 @@
       |> Map.put("Template", template)
 
     request(:send_bulk_templated_email, params)
->>>>>>> bf25cbfa
+
   end
 
   @doc "Deletes the specified identity (an email address or a domain) from the list of verified identities."
